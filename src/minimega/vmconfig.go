// Copyright (2012) Sandia Corporation.
// Under the terms of Contract DE-AC04-94AL85000 with Sandia Corporation,
// the U.S. Government retains certain rights in this software.

package main

import (
	"fmt"
	"minicli"
	log "minilog"
	"strconv"
	"strings"
)

// VMConfig contains all the configs possible for a VM. When a VM of a
// particular kind is launched, only the pertinent configuration is copied so
// fields from other configs will have the zero value for the field type.
type VMConfig struct {
	BaseConfig
	KVMConfig
	ContainerConfig
}

type VMConfigFns struct {
	Update   func(interface{}, *minicli.Command) error
	Clear    func(interface{})
	Print    func(interface{}) string
	PrintCLI func(interface{}) []string // If not specified, Print is used
}

func (old *VMConfig) Copy() *VMConfig {
	return &VMConfig{
		BaseConfig:      *old.BaseConfig.Copy(),
		KVMConfig:       *old.KVMConfig.Copy(),
		ContainerConfig: *old.ContainerConfig.Copy(),
	}
}

func (vm VMConfig) String() string {
	return vm.BaseConfig.String() + vm.KVMConfig.String() + vm.ContainerConfig.String()
}

func mustBaseConfig(val interface{}) *BaseConfig {
	if val, ok := val.(*BaseConfig); ok {
		return val
	}
	log.Fatal("`%#v` is not a BaseConfig", val)
	return nil
}

func mustKVMConfig(val interface{}) *KVMConfig {
	if val, ok := val.(*KVMConfig); ok {
		return val
	}
	log.Fatal("`%#v` is not a KVMConfig", val)
	return nil
}

func mustContainerConfig(val interface{}) *ContainerConfig {
	if val, ok := val.(*ContainerConfig); ok {
		return val
	}
	log.Fatal("`%#v` is not a ContainerConfig", val)
	return nil
}

// Functions for configuring VMs.
var baseConfigFns = map[string]VMConfigFns{
	"memory": vmConfigString(func(vm interface{}) *string {
		return &mustBaseConfig(vm).Memory
	}, VM_MEMORY_DEFAULT),
	"vcpus": vmConfigString(func(vm interface{}) *string {
		return &mustBaseConfig(vm).Vcpus
	}, "1"),
	"uuid": vmConfigString(func(vm interface{}) *string {
		return &mustBaseConfig(vm).UUID
	}, ""),
	"snapshot": vmConfigBool(func(vm interface{}) *bool {
		return &mustBaseConfig(vm).Snapshot
	}, true),
	"net": {
		Update: func(v interface{}, c *minicli.Command) error {
			vm := mustBaseConfig(v)

			// Reset any previously configured networks
			vm.Networks = []NetConfig{}

			for _, spec := range c.ListArgs["netspec"] {
				net, err := processVMNet(spec)
				if err != nil {
					return err
				}
				vm.Networks = append(vm.Networks, net)
			}

			return nil
		},
		Clear: func(vm interface{}) {
			mustBaseConfig(vm).Networks = []NetConfig{}
		},
		Print: func(vm interface{}) string {
			return mustBaseConfig(vm).NetworkString()
		},
		PrintCLI: func(v interface{}) []string {
			vm := mustBaseConfig(v)
			if len(vm.Networks) == 0 {
				return nil
			}

			nics := []string{}
			for _, net := range vm.Networks {
				nic := fmt.Sprintf("%v,%v,%v,%v", net.Bridge, net.VLAN, net.MAC, net.Driver)
				nics = append(nics, nic)
			}
			return []string{"vm config net " + strings.Join(nics, " ")}
		},
	},
	"tag": {
		// see cliVmConfigTag
		Update: nil,
		Print:  nil,
		// see also cliClearVmConfigTag
		Clear: func(v interface{}) {
			mustBaseConfig(v).Tags = map[string]string{}
		},
		PrintCLI: func(v interface{}) []string {
			vm := mustBaseConfig(v)

			res := []string{}
			for k, v := range vm.Tags {
				res = append(res, fmt.Sprintf("vm config tag %q %q", k, v))
			}
			return res
		},
	},
}

// Functions for configuring container-based VMs. Note: if keys overlap with
// vmConfigFns, the functions in vmConfigFns take priority.
var containerConfigFns = map[string]VMConfigFns{
	"filesystem": vmConfigString(func(vm interface{}) *string {
		return &mustContainerConfig(vm).FSPath
	}, ""),
	"hostname": vmConfigString(func(vm interface{}) *string {
		return &mustContainerConfig(vm).Hostname
	}, ""),
	"init": {
		Update: func(v interface{}, c *minicli.Command) error {
			vm := mustContainerConfig(v)
			vm.Init = c.ListArgs["init"]
			return nil
		},
		Clear: func(vm interface{}) {
			mustContainerConfig(vm).Init = []string{"/init"}
		},
		Print: func(vm interface{}) string { return fmt.Sprintf("%v", mustContainerConfig(vm).Init) },
	},
	"preinit": vmConfigString(func(vm interface{}) *string {
		return &mustContainerConfig(vm).Preinit
	}, ""),
	"fifo": vmConfigInt(func(vm interface{}) *int {
		return &mustContainerConfig(vm).Fifos
	}, "number", 0),
}

// Functions for configuring KVM-based VMs. Note: if keys overlap with
// vmConfigFns, the functions in vmConfigFns take priority.
var kvmConfigFns = map[string]VMConfigFns{
	"cdrom": vmConfigString(func(vm interface{}) *string {
		return &mustKVMConfig(vm).CdromPath
	}, ""),
	"initrd": vmConfigString(func(vm interface{}) *string {
		return &mustKVMConfig(vm).InitrdPath
	}, ""),
	"kernel": vmConfigString(func(vm interface{}) *string {
		return &mustKVMConfig(vm).KernelPath
	}, ""),
	"migrate": vmConfigString(func(vm interface{}) *string {
		return &mustKVMConfig(vm).MigratePath
	}, ""),
	"cpu": vmConfigString(func(vm interface{}) *string {
		return &mustKVMConfig(vm).CPU
	}, DefaultKVMCPU),
	"serial": vmConfigInt(func(vm interface{}) *int {
		return &mustKVMConfig(vm).SerialPorts
	}, "number", 0),
	"virtio-serial": vmConfigInt(func(vm interface{}) *int {
		return &mustKVMConfig(vm).VirtioPorts
	}, "number", 0),
	"qemu-append": vmConfigSlice(func(vm interface{}) *[]string {
		return &mustKVMConfig(vm).QemuAppend
	}, "qemu-append"),
	"disk": vmConfigSlice(func(vm interface{}) *[]string {
		return &mustKVMConfig(vm).DiskPaths
	}, "disk"),
	"append": {
		Update: func(vm interface{}, c *minicli.Command) error {
			mustKVMConfig(vm).Append = strings.Join(c.ListArgs["arg"], " ")
			return nil
		},
		Clear: func(vm interface{}) { mustKVMConfig(vm).Append = "" },
		Print: func(vm interface{}) string { return mustKVMConfig(vm).Append },
	},
	"qemu": {
		Update: func(_ interface{}, c *minicli.Command) error {
			customExternalProcesses["qemu"] = c.StringArgs["path"]
			return nil
		},
		Clear: func(_ interface{}) { delete(customExternalProcesses, "qemu") },
		Print: func(_ interface{}) string { return process("qemu") },
	},
	"qemu-override": {
		Update: func(_ interface{}, c *minicli.Command) error {
			if c.StringArgs["match"] != "" {
				return addVMQemuOverride(c.StringArgs["match"], c.StringArgs["replacement"])
			} else if c.StringArgs["id"] != "" {
				return delVMQemuOverride(c.StringArgs["id"])
			}

			log.Fatalln("someone goofed the qemu-override patterns")
			return nil
		},
		Clear: func(_ interface{}) { QemuOverrides = make(map[int]*qemuOverride) },
		Print: func(_ interface{}) string {
			return qemuOverrideString()
		},
		PrintCLI: func(_ interface{}) []string {
			res := []string{}
			for _, q := range QemuOverrides {
<<<<<<< HEAD
				override := fmt.Sprintf("vm config qemu-override add %s %s", q.match, q.repl)
				res = append(res, override)
=======
				res = append(res, fmt.Sprintf("vm config qemu-override add %s %s", q.match, q.repl))
>>>>>>> 163eefdf
			}

			return res
		},
	},
}

func vmConfigString(fn func(interface{}) *string, defaultVal string) VMConfigFns {
	return VMConfigFns{
		Update: func(vm interface{}, c *minicli.Command) error {
			// Update the value, have to use range since we don't know the key
			for _, v := range c.StringArgs {
				*fn(vm) = v
			}
			return nil
		},
		Clear: func(vm interface{}) { *fn(vm) = defaultVal },
		Print: func(vm interface{}) string { return *fn(vm) },
	}
}

func vmConfigBool(fn func(interface{}) *bool, defaultVal bool) VMConfigFns {
	return VMConfigFns{
		Update: func(vm interface{}, c *minicli.Command) error {
			if c.BoolArgs["true"] || c.BoolArgs["false"] {
				*fn(vm) = c.BoolArgs["true"]
			} else {
				log.Fatalln("someone goofed on the patterns, bool args should be true/false")
			}
			return nil
		},
		Clear: func(vm interface{}) { *fn(vm) = defaultVal },
		Print: func(vm interface{}) string { return fmt.Sprintf("%v", *fn(vm)) },
	}
}

func vmConfigInt(fn func(interface{}) *int, arg string, defaultVal int) VMConfigFns {
	return VMConfigFns{
		Update: func(vm interface{}, c *minicli.Command) error {
			v, err := strconv.Atoi(c.StringArgs[arg])
			if err != nil {
				return err
			}

			*fn(vm) = v
			return nil
		},
		Clear: func(vm interface{}) { *fn(vm) = defaultVal },
		Print: func(vm interface{}) string { return fmt.Sprintf("%v", *fn(vm)) },
	}
}

func vmConfigSlice(fn func(interface{}) *[]string, name string) VMConfigFns {
	return VMConfigFns{
		Update: func(vm interface{}, c *minicli.Command) error {
			// Reset to empty list
			*fn(vm) = []string{}

			// Update the value, have to use range since we don't know the key
			for _, v := range c.ListArgs {
				*fn(vm) = append(*fn(vm), v...)
			}

			return nil
		},
		Clear: func(vm interface{}) { *fn(vm) = []string{} },
		Print: func(vm interface{}) string {
			if v := *fn(vm); len(v) > 0 {
				return fmt.Sprintf("%v", v)
			}
			return ""
		},
		PrintCLI: func(vm interface{}) []string {
			if v := *fn(vm); len(v) > 0 {
				res := fmt.Sprintf("vm config %s %s", name, strings.Join(v, " "))
				return []string{res}
			}
			return nil
		},
	}
}

func saveConfig(fns map[string]VMConfigFns, configs interface{}) []string {
	var cmds = []string{}

	for k, fns := range fns {
		if fns.PrintCLI != nil {
			if v := fns.PrintCLI(configs); len(v) > 0 {
				cmds = append(cmds, v...)
			}
		} else if v := fns.Print(configs); len(v) > 0 {
			cmds = append(cmds, fmt.Sprintf("vm config %s %s", k, v))
		}
	}

	return cmds
}<|MERGE_RESOLUTION|>--- conflicted
+++ resolved
@@ -227,12 +227,7 @@
 		PrintCLI: func(_ interface{}) []string {
 			res := []string{}
 			for _, q := range QemuOverrides {
-<<<<<<< HEAD
-				override := fmt.Sprintf("vm config qemu-override add %s %s", q.match, q.repl)
-				res = append(res, override)
-=======
 				res = append(res, fmt.Sprintf("vm config qemu-override add %s %s", q.match, q.repl))
->>>>>>> 163eefdf
 			}
 
 			return res
@@ -328,5 +323,8 @@
 		}
 	}
 
+	// Return in predictable order (nothing here should be order-sensitive)
+	sort.Strings(cmds)
+
 	return cmds
 }