// Copyright (2012) Sandia Corporation.
// Under the terms of Contract DE-AC04-94AL85000 with Sandia Corporation,
// the U.S. Government retains certain rights in this software.

package main

import (
	"bridge"
	"encoding/gob"
	"errors"
	"fmt"
	"io/ioutil"
	log "minilog"
	"os"
	"path/filepath"
	"strconv"
	"strings"
	"sync"
)

const (
	VM_NET_DRIVER_DEFAULT = "e1000"
	QMP_CONNECT_RETRY     = 50
	QMP_CONNECT_DELAY     = 100
)

var (
	killAck chan int // channel that all VMs ack on when killed
	vmID    *Counter // channel of new VM IDs
)

type VMType int

const (
	_ VMType = iota
	KVM
	CONTAINER
)

type VM interface {
	GetID() int               // GetID returns the VM's per-host unique ID
	GetName() string          // GetName returns the VM's per-host unique name
	GetNamespace() string     // GetNamespace returns the VM's namespace
	GetNetworks() []NetConfig // GetNetworks returns an ordered, deep copy of the NetConfigs associated with the vm.
	GetHost() string          // GetHost returns the hostname that the VM is running on
	GetState() VMState
	GetType() VMType
	GetInstancePath() string
	GetUUID() string
	GetCPUs() int
	GetMem() int

	// Life cycle functions
	Launch() error
	Kill() error
	Start() error
	Stop() error
	Flush() error

	String() string
	Info(string) (string, error)

	Screenshot(int) ([]byte, error)

	Tag(string) string          // Tag gets the value of the given tag
	SetTag(string, string)      // SetTag updates the given tag
	GetTags() map[string]string // GetTags returns a copy of the tags
	ClearTag(string)            // ClearTag deletes one or all tags

	// Conflicts checks whether the VMs have conflicting configs. Called
	// when we create a VM but before adding it to the list of VMs.
	Conflicts(VM) error

	SetCCActive(bool)
<<<<<<< HEAD
	IsCCActive() bool
=======
	HasCC() bool
>>>>>>> dc54f4c0

	UpdateNetworks()

	// NetworkConnect updates the VM's config to reflect that it has been
	// connected to the specified bridge and VLAN.
	NetworkConnect(int, string, int) error

	// NetworkDisconnect updates the VM's config to reflect that the specified
	// tap has been disconnected.
	NetworkDisconnect(int) error

	// Qos functions
	GetQos() [][]bridge.QosOption
	UpdateQos(uint, bridge.QosOption) error
	ClearQos(uint) error
	ClearAllQos() error

	// Make a deep copy that shouldn't be used for anything but reads
	Copy() VM
}

<<<<<<< HEAD
// BaseConfig contains all fields common to all VM types.
type BaseConfig struct {
	Namespace string // namespace this VM belongs to
	Host      string // hostname where this VM is running

	Vcpus  string // number of virtual cpus
	Memory string // memory for the vm, in megabytes

	Networks []NetConfig // ordered list of networks

	Snapshot bool
	UUID     string

	Tags map[string]string

	ScheduleHost  string // force scheduler to this host
	SchedulePeers string // max coscheduled VMs
}

// NetConfig contains all the network-related config for an interface. The IP
// addresses are automagically populated by snooping ARP traffic. The bandwidth
// stats and IP addresses are updated on-demand by calling the UpdateNetworks
// function of BaseConfig.
type NetConfig struct {
	VLAN   int
	Bridge string
	Tap    string
	MAC    string
	Driver string
	IP4    string
	IP6    string

	RxRate, TxRate float64 // Most recent bandwidth measurements for Tap
}

=======
>>>>>>> dc54f4c0
// BaseVM provides the bare-bones for base VM functionality. It implements
// several functions from the VM interface that are relatively common. All
// newly created VM types will most likely embed this struct to reuse the base
// functionality.
type BaseVM struct {
	BaseConfig // embed

	ID        int
	Name      string
	Namespace string // namespace this VM belongs to
	Host      string // hostname where this VM is running

	State    VMState
	Type     VMType
	ActiveCC bool // set when CC is active

	lock sync.Mutex // synchronizes changes to this VM

	kill chan bool // channel to signal the vm to shut down

<<<<<<< HEAD
	ID       int
	Name     string
	State    VMState
	Type     VMType
	ActiveCC bool // set when CC is active

=======
>>>>>>> dc54f4c0
	instancePath string
}

// Valid names for output masks for `vm info`, in preferred output order
var vmInfo = []string{
	// generic fields
	"id", "name", "state", "namespace", "type", "uuid", "cc_active",
	// network fields
	"vlan", "bridge", "tap", "mac", "ip", "ip6", "bandwidth", "qos",
	// more generic fields but want next to vcpus
	"memory",
	// kvm fields
	"vcpus", "disk", "snapshot", "initrd", "kernel", "cdrom", "migrate",
	"append", "serial-ports", "virtio-ports", "vnc_port",
	// container fields
	"filesystem", "hostname", "init", "preinit", "fifo", "console_port",
	// more generic fields (tags can be huge so throw it at the end)
	"tags",
}

// Valid names for output masks for `vm summary`, in preferred output order
var vmInfoLite = []string{
	// generic fields
	"id", "name", "state", "namespace", "type", "uuid", "cc_active",
	// network fields
	"vlan",
}

func init() {
	killAck = make(chan int)

	vmID = NewCounter()

	// for serializing VMs
	gob.Register(VMs{})
	gob.Register(&KvmVM{})
	gob.Register(&ContainerVM{})
}

func NewVM(name, namespace string, vmType VMType, config VMConfig) (VM, error) {
	switch vmType {
	case KVM:
		return NewKVM(name, namespace, config)
	case CONTAINER:
		return NewContainer(name, namespace, config)
	}

	return nil, errors.New("unknown VM type")
}

// NewBaseVM creates a new VM, copying the specified configs. After a VM is
// created, it can be Launched.
func NewBaseVM(name, namespace string, config VMConfig) *BaseVM {
	vm := new(BaseVM)

	vm.BaseConfig = config.BaseConfig.Copy() // deep-copy configured fields
	vm.ID = vmID.Next()
	if name == "" {
		vm.Name = fmt.Sprintf("vm-%d", vm.ID)
	} else {
		vm.Name = name
	}

	vm.Host = hostname
	vm.Namespace = namespace

	// generate a UUID if we don't have one
	if vm.UUID == "" {
		vm.UUID = generateUUID()
	}

	// Initialize tags, if not already
	if vm.Tags == nil {
		vm.Tags = map[string]string{}
	}

	// generate MAC addresses if any are unassigned. Don't bother checking
	// for collisions -- based on the birthday paradox, there's only a
	// 0.016% chance of collisions when running 10K VMs (one interface/VM).
	for i := range vm.Networks {
		if vm.Networks[i].MAC == "" {
			vm.Networks[i].MAC = randomMac()
		}
	}

	vm.kill = make(chan bool)

	vm.instancePath = filepath.Join(*f_base, strconv.Itoa(vm.ID))

	vm.State = VM_BUILDING

	// New VMs are returned pre-locked. This ensures that the first operation
	// called on a new VM is Launch.
	vm.lock.Lock()

	return vm
}

// copy a BaseVM... assume that lock is held.
func (vm *BaseVM) copy() *BaseVM {
	vm2 := new(BaseVM)

	// Make copies of all fields except lock/kill
	vm2.BaseConfig = vm.BaseConfig.Copy()
	vm2.ID = vm.ID
	vm2.Name = vm.Name
	vm2.Namespace = vm.Namespace
	vm2.State = vm.State
	vm2.Type = vm.Type
	vm2.ActiveCC = vm.ActiveCC
	vm2.instancePath = vm.instancePath

	return vm2
}

func (s VMType) String() string {
	switch s {
	case KVM:
		return "kvm"
	case CONTAINER:
		return "container"
	default:
		return "???"
	}
}

func ParseVMType(s string) (VMType, error) {
	switch s {
	case "kvm":
		return KVM, nil
	case "container":
		return CONTAINER, nil
	default:
		return 0, errors.New("invalid VMType")
	}
}

// findVMType tries to find a key that parses to a valid VMType. Useful for
// hunting through a command's BoolArgs.
func findVMType(args map[string]bool) (VMType, error) {
	for k := range args {
		if res, err := ParseVMType(k); err == nil {
			return res, nil
		}
	}

	return 0, errors.New("invalid VMType")
}

<<<<<<< HEAD
// TODO: Handle if there are spaces or commas in the tap/bridge names
func (net NetConfig) String() (s string) {
	parts := []string{}
	if net.Bridge != "" {
		parts = append(parts, net.Bridge)
	}

	parts = append(parts, printVLAN(net.VLAN))

	if net.MAC != "" {
		parts = append(parts, net.MAC)
	}

	return strings.Join(parts, ",")
}

func (old BaseConfig) Copy() BaseConfig {
	// Copy all fields
	res := old

	// Make deep copy of slices
	res.Networks = make([]NetConfig, len(old.Networks))
	copy(res.Networks, old.Networks)

	// Make deep copy of tags
	res.Tags = map[string]string{}
	for k, v := range old.Tags {
		res.Tags[k] = v
	}

	return res
}

func (vm *BaseConfig) String() string {
	// create output
	var o bytes.Buffer
	fmt.Fprintln(&o, "Current VM configuration:")
	w := new(tabwriter.Writer)
	w.Init(&o, 5, 0, 1, ' ', 0)
	fmt.Fprintf(w, "Memory:\t%v\n", vm.Memory)
	fmt.Fprintf(w, "VCPUS:\t%v\n", vm.Vcpus)
	fmt.Fprintf(w, "Networks:\t%v\n", vm.NetworkString())
	fmt.Fprintf(w, "Snapshot:\t%v\n", vm.Snapshot)
	fmt.Fprintf(w, "UUID:\t%v\n", vm.UUID)
	fmt.Fprintf(w, "Scheduled host:\t%v\n", vm.ScheduleHost)
	fmt.Fprintf(w, "Coschedule limit:\t%v\n", vm.SchedulePeers)
	fmt.Fprintf(w, "Tags:\t%v\n", vm.TagsString())
	w.Flush()
	fmt.Fprintln(&o)
	return o.String()
}

func (vm *BaseConfig) NetworkString() string {
	parts := []string{}
	for _, net := range vm.Networks {
		parts = append(parts, net.String())
	}

	return fmt.Sprintf("[%s]", strings.Join(parts, " "))
}

func (vm *BaseConfig) QosString(b, t, i string) string {
	var val string
	br, err := getBridge(b)
	if err != nil {
		return val
	}

	ops := br.GetQos(t)
	if ops == nil {
		return ""
	}

	val += fmt.Sprintf("%s: ", i)
	for _, op := range ops {
		if op.Type == bridge.Delay {
			val += fmt.Sprintf("delay %s ", op.Value)
		}
		if op.Type == bridge.Loss {
			val += fmt.Sprintf("loss %s ", op.Value)
		}
		if op.Type == bridge.Rate {
			val += fmt.Sprintf("rate %s ", op.Value)
		}
	}
	return strings.Trim(val, " ")
}

func (vm *BaseConfig) TagsString() string {
	res, err := json.Marshal(vm.Tags)
	if err != nil {
		log.Error("unable to marshal vm.Tags: %v", err)
		return ""
	}

	return string(res)
}

=======
>>>>>>> dc54f4c0
func (vm *BaseVM) GetID() int {
	return vm.ID
}

func (vm *BaseVM) GetName() string {
	return vm.Name
}

func (vm *BaseVM) GetNamespace() string {
	return vm.Namespace
}

func (vm *BaseVM) GetNetworks() []NetConfig {
	vm.lock.Lock()
	defer vm.lock.Unlock()

	// Make a deep copy of the NetConfigs
	n := make([]NetConfig, len(vm.Networks))
	copy(n, vm.Networks)

	return n
}

func (vm *BaseVM) GetHost() string {
	return vm.Host
}

func (vm *BaseVM) GetUUID() string {
	return vm.UUID
}

func (vm *BaseVM) GetState() VMState {
	vm.lock.Lock()
	defer vm.lock.Unlock()

	return vm.State
}

func (vm *BaseVM) GetType() VMType {
	return vm.Type
}

func (vm *BaseVM) GetInstancePath() string {
	return vm.instancePath
}

func (vm *BaseVM) GetCPUs() int {
	v, _ := strconv.Atoi(vm.Vcpus)
	return v
}

func (vm *BaseVM) GetMem() int {
	v, _ := strconv.Atoi(vm.Memory)
	return v
}

func (vm *BaseVM) Kill() error {
	vm.lock.Lock()
	defer vm.lock.Unlock()

	if vm.State&VM_KILLABLE == 0 {
		return fmt.Errorf("invalid VM state to kill: %d %v", vm.ID, vm.State)
	}

	// Close the channel to signal to all dependent goroutines that they should
	// stop. Anyone blocking on the channel will unblock immediately.
	// http://golang.org/ref/spec#Receive_operator
	close(vm.kill)

	return nil
}

func (vm *BaseVM) Flush() error {
	return os.RemoveAll(vm.instancePath)
}

func (vm *BaseVM) Tag(t string) string {
	vm.lock.Lock()
	defer vm.lock.Unlock()

	return vm.Tags[t]
}

func (vm *BaseVM) SetTag(t, v string) {
	vm.lock.Lock()
	defer vm.lock.Unlock()

	vm.Tags[t] = v
}

func (vm *BaseVM) GetTags() map[string]string {
	vm.lock.Lock()
	defer vm.lock.Unlock()

	res := map[string]string{}
	for k, v := range vm.Tags {
		res[k] = v
	}

	return res
}

func (vm *BaseVM) ClearTag(t string) {
	vm.lock.Lock()
	defer vm.lock.Unlock()

	if t == Wildcard {
		vm.Tags = make(map[string]string)
	} else {
		delete(vm.Tags, t)
	}
}

func (vm *BaseVM) UpdateNetworks() {
	vm.lock.Lock()
	defer vm.lock.Unlock()

	for i := range vm.Networks {
		n := &vm.Networks[i]
		tap, err := bridges.FindTap(n.Tap)
		if err != nil {
			// weird...
			n.RxRate, n.TxRate = 0, 0
			continue
		}

		n.RxRate, n.TxRate = tap.BandwidthStats()

		n.IP4 = tap.IP4
		n.IP6 = tap.IP6
	}
}

func (vm *BaseVM) UpdateQos(tap uint, op bridge.QosOption) error {
	vm.lock.Lock()
	defer vm.lock.Unlock()

	if tap >= uint(len(vm.Networks)) {
		return fmt.Errorf("invalid tap index specified: %d", tap)
	}

	bName := vm.Networks[tap].Bridge
	tapName := vm.Networks[tap].Tap

	br, err := getBridge(bName)
	if err != nil {
		return err
	}
	return br.UpdateQos(tapName, op)
}

func (vm *BaseVM) ClearAllQos() error {
	vm.lock.Lock()
	defer vm.lock.Unlock()

	for _, nc := range vm.Networks {
		b, err := getBridge(nc.Bridge)
		if err != nil {
			log.Error("failed to get bridge %s for vm %s", nc.Bridge, vm.GetName())
			return err
		}
		err = b.ClearQos(nc.Tap)
		if err != nil {
			log.Error("failed to remove qos from vm %s", vm.GetName())
			return err
		}
	}
	return nil
}

func (vm *BaseVM) ClearQos(tap uint) error {
	vm.lock.Lock()
	defer vm.lock.Unlock()

	if tap >= uint(len(vm.Networks)) {
		return fmt.Errorf("invalid tap index specified: %d", tap)
	}
	nc := vm.Networks[tap]
	b, err := getBridge(nc.Bridge)
	if err != nil {
		return err
	}

	return b.ClearQos(nc.Tap)
}

func (vm *BaseVM) GetQos() [][]bridge.QosOption {
	vm.lock.Lock()
	defer vm.lock.Unlock()

	var res [][]bridge.QosOption

	for _, nc := range vm.Networks {
		b, err := getBridge(nc.Bridge)
		if err != nil {
			log.Error("failed to get bridge %s for vm %s", nc.Bridge, vm.GetName())
			continue
		}

		q := b.GetQos(nc.Tap)
		if q != nil {
			res = append(res, q)
		}
	}
	return res
}

func (vm *BaseVM) SetCCActive(active bool) {
	vm.lock.Lock()
	defer vm.lock.Unlock()

	vm.ActiveCC = active
}

<<<<<<< HEAD
func (vm *BaseVM) IsCCActive() bool {
=======
func (vm *BaseVM) HasCC() bool {
>>>>>>> dc54f4c0
	vm.lock.Lock()
	defer vm.lock.Unlock()

	return vm.ActiveCC
}

func (vm *BaseVM) NetworkConnect(pos int, bridge string, vlan int) error {
	vm.lock.Lock()
	defer vm.lock.Unlock()

	if len(vm.Networks) <= pos {
		return fmt.Errorf("no network %v, VM only has %v networks", pos, len(vm.Networks))
	}

	net := &vm.Networks[pos]

	log.Debug("moving network connection: %v %v %v -> %v %v", vm.ID, pos, net.VLAN, bridge, vlan)

	// Do this before disconnecting from the old bridge in case the new one was
	// mistyped or invalid.
	dst, err := getBridge(bridge)
	if err != nil {
		return err
	}

	// Disconnect from the old bridge, if we were connected
	if net.VLAN != DisconnectedVLAN {
		src, err := getBridge(net.Bridge)
		if err != nil {
			return err
		}

		if err := src.RemoveTap(net.Tap); err != nil {
			return err
		}

		src.ReapTaps()
	}

	// Connect to the new bridge
	if err := dst.AddTap(net.Tap, net.MAC, vlan, false); err != nil {
		return err
	}

	// Record updates to the VM config
	net.VLAN = vlan
	net.Bridge = bridge

	return nil
}

func (vm *BaseVM) NetworkDisconnect(pos int) error {
	vm.lock.Lock()
	defer vm.lock.Unlock()

	if len(vm.Networks) <= pos {
		return fmt.Errorf("no network %v, VM only has %v networks", pos, len(vm.Networks))
	}

	net := &vm.Networks[pos]

	// Don't try to diconnect an interface that is already disconnected...
	if net.VLAN == DisconnectedVLAN {
		return nil
	}

	log.Debug("disconnect network connection: %v %v %v", vm.ID, pos, net)

	br, err := getBridge(net.Bridge)
	if err != nil {
		return err
	}

	if err := br.RemoveTap(net.Tap); err != nil {
		return err
	}

	net.Bridge = ""
	net.VLAN = DisconnectedVLAN

	return nil
}

// info returns information about the VM for the provided field.
func (vm *BaseVM) Info(field string) (string, error) {
	vm.lock.Lock()
	defer vm.lock.Unlock()

	var vals []string

	switch field {
	case "id":
		return strconv.Itoa(vm.ID), nil
	case "name":
		return vm.Name, nil
	case "namespace":
		return vm.Namespace, nil
	case "state":
		return vm.State.String(), nil
	case "type":
		return vm.Type.String(), nil
	case "vlan":
		for _, net := range vm.Networks {
			if net.VLAN == DisconnectedVLAN {
				vals = append(vals, "disconnected")
			} else {
				vals = append(vals, printVLAN(net.VLAN))
			}
		}
	case "bridge":
		for _, v := range vm.Networks {
			vals = append(vals, v.Bridge)
		}
	case "tap":
		for _, v := range vm.Networks {
			vals = append(vals, v.Tap)
		}
	case "mac":
		for _, v := range vm.Networks {
			vals = append(vals, v.MAC)
		}
	case "ip":
		for _, v := range vm.Networks {
			vals = append(vals, v.IP4)
		}
	case "ip6":
		for _, v := range vm.Networks {
			vals = append(vals, v.IP6)
		}
	case "bandwidth":
		for _, v := range vm.Networks {
			s := fmt.Sprintf("%.1f/%.1f (rx/tx MB/s)", v.RxRate, v.TxRate)
			vals = append(vals, s)
		}
	case "qos":
		for idx, v := range vm.Networks {
			s := vm.QosString(v.Bridge, v.Tap, strconv.Itoa(idx))
			if s != "" {
				vals = append(vals, s)
			}
		}
	case "tags":
		return vm.Tags.String(), nil
	case "cc_active":
		return strconv.FormatBool(vm.ActiveCC), nil
	default:
		// at this point, hopefully field is part of BaseConfig
		return vm.BaseConfig.Info(field)
	}

	return fmt.Sprintf("%v", vals), nil
}

// setState updates the vm state, and write the state to file. Assumes that the
// caller has locked the vm.
func (vm *BaseVM) setState(s VMState) {
	log.Debug("updating vm %v state: %v -> %v", vm.ID, vm.State, s)
	vm.State = s

	err := ioutil.WriteFile(vm.path("state"), []byte(s.String()), 0666)
	if err != nil {
		log.Error("write instance state file: %v", err)
	}
}

// setError updates the vm state and records the error in the vm's tags.
// Assumes that the caller has locked the vm.
func (vm *BaseVM) setError(err error) {
	vm.Tags["error"] = err.Error()
	vm.setState(VM_ERROR)
}

// writeTaps writes the vm's taps to disk in the vm's instance path.
func (vm *BaseVM) writeTaps() error {
	taps := []string{}
	for _, net := range vm.Networks {
		taps = append(taps, net.Tap)
	}

	f := vm.path("taps")
	if err := ioutil.WriteFile(f, []byte(strings.Join(taps, "\n")), 0666); err != nil {
		return fmt.Errorf("write instance taps file: %v", err)
	}

	return nil
}

func (vm *BaseVM) conflicts(vm2 *BaseVM) error {
	// Return error if two VMs have same name or UUID
	if vm.Namespace == vm2.Namespace {
		if vm.Name == vm2.Name {
			return fmt.Errorf("duplicate VM name: %s", vm.Name)
		}

		if vm.UUID == vm2.UUID {
			return fmt.Errorf("duplicate VM UUID: %s", vm.UUID)
		}
	}

	// Warn if we see two VMs that share a MAC on the same VLAN
	for _, n := range vm.Networks {
		for _, n2 := range vm2.Networks {
			if n.MAC == n2.MAC && n.VLAN == n2.VLAN {
				log.Warn("duplicate MAC/VLAN: %v/%v for %v and %v", vm.ID, vm2.ID)
			}
		}
	}

	return nil
}

// path joins instancePath with provided path
func (vm *BaseVM) path(s string) string {
	return filepath.Join(vm.instancePath, s)
}

// inNamespace tests whether vm is part of active namespace, if there is one.
// When there isn't an active namespace, all vms return true.
func inNamespace(vm VM) bool {
	if vm == nil {
		return false
	}

	namespace := GetNamespaceName()

	return namespace == "" || vm.GetNamespace() == namespace
}

func vmNotFound(name string) error {
	return fmt.Errorf("vm not found: %v", name)
}

func vmNotRunning(name string) error {
	return fmt.Errorf("vm not running: %v", name)
}

func vmNotKVM(name string) error {
	return fmt.Errorf("vm not KVM: %v", name)
}

func vmNotContainer(name string) error {
	return fmt.Errorf("vm not container: %v", name)
}

func isVMNotFound(err string) bool {
	return strings.HasPrefix(err, "vm not found: ")
}

func getConfig(vm VM) BaseConfig {
	switch vm := vm.(type) {
	case *KvmVM:
		return vm.BaseConfig
	case *ContainerVM:
		return vm.BaseConfig
	}

	return BaseConfig{}
}<|MERGE_RESOLUTION|>--- conflicted
+++ resolved
@@ -47,8 +47,8 @@
 	GetType() VMType
 	GetInstancePath() string
 	GetUUID() string
-	GetCPUs() int
-	GetMem() int
+	GetCPUs() uint64
+	GetMem() uint64
 
 	// Life cycle functions
 	Launch() error
@@ -72,11 +72,7 @@
 	Conflicts(VM) error
 
 	SetCCActive(bool)
-<<<<<<< HEAD
-	IsCCActive() bool
-=======
 	HasCC() bool
->>>>>>> dc54f4c0
 
 	UpdateNetworks()
 
@@ -98,44 +94,6 @@
 	Copy() VM
 }
 
-<<<<<<< HEAD
-// BaseConfig contains all fields common to all VM types.
-type BaseConfig struct {
-	Namespace string // namespace this VM belongs to
-	Host      string // hostname where this VM is running
-
-	Vcpus  string // number of virtual cpus
-	Memory string // memory for the vm, in megabytes
-
-	Networks []NetConfig // ordered list of networks
-
-	Snapshot bool
-	UUID     string
-
-	Tags map[string]string
-
-	ScheduleHost  string // force scheduler to this host
-	SchedulePeers string // max coscheduled VMs
-}
-
-// NetConfig contains all the network-related config for an interface. The IP
-// addresses are automagically populated by snooping ARP traffic. The bandwidth
-// stats and IP addresses are updated on-demand by calling the UpdateNetworks
-// function of BaseConfig.
-type NetConfig struct {
-	VLAN   int
-	Bridge string
-	Tap    string
-	MAC    string
-	Driver string
-	IP4    string
-	IP6    string
-
-	RxRate, TxRate float64 // Most recent bandwidth measurements for Tap
-}
-
-=======
->>>>>>> dc54f4c0
 // BaseVM provides the bare-bones for base VM functionality. It implements
 // several functions from the VM interface that are relatively common. All
 // newly created VM types will most likely embed this struct to reuse the base
@@ -156,15 +114,6 @@
 
 	kill chan bool // channel to signal the vm to shut down
 
-<<<<<<< HEAD
-	ID       int
-	Name     string
-	State    VMState
-	Type     VMType
-	ActiveCC bool // set when CC is active
-
-=======
->>>>>>> dc54f4c0
 	instancePath string
 }
 
@@ -314,107 +263,6 @@
 	return 0, errors.New("invalid VMType")
 }
 
-<<<<<<< HEAD
-// TODO: Handle if there are spaces or commas in the tap/bridge names
-func (net NetConfig) String() (s string) {
-	parts := []string{}
-	if net.Bridge != "" {
-		parts = append(parts, net.Bridge)
-	}
-
-	parts = append(parts, printVLAN(net.VLAN))
-
-	if net.MAC != "" {
-		parts = append(parts, net.MAC)
-	}
-
-	return strings.Join(parts, ",")
-}
-
-func (old BaseConfig) Copy() BaseConfig {
-	// Copy all fields
-	res := old
-
-	// Make deep copy of slices
-	res.Networks = make([]NetConfig, len(old.Networks))
-	copy(res.Networks, old.Networks)
-
-	// Make deep copy of tags
-	res.Tags = map[string]string{}
-	for k, v := range old.Tags {
-		res.Tags[k] = v
-	}
-
-	return res
-}
-
-func (vm *BaseConfig) String() string {
-	// create output
-	var o bytes.Buffer
-	fmt.Fprintln(&o, "Current VM configuration:")
-	w := new(tabwriter.Writer)
-	w.Init(&o, 5, 0, 1, ' ', 0)
-	fmt.Fprintf(w, "Memory:\t%v\n", vm.Memory)
-	fmt.Fprintf(w, "VCPUS:\t%v\n", vm.Vcpus)
-	fmt.Fprintf(w, "Networks:\t%v\n", vm.NetworkString())
-	fmt.Fprintf(w, "Snapshot:\t%v\n", vm.Snapshot)
-	fmt.Fprintf(w, "UUID:\t%v\n", vm.UUID)
-	fmt.Fprintf(w, "Scheduled host:\t%v\n", vm.ScheduleHost)
-	fmt.Fprintf(w, "Coschedule limit:\t%v\n", vm.SchedulePeers)
-	fmt.Fprintf(w, "Tags:\t%v\n", vm.TagsString())
-	w.Flush()
-	fmt.Fprintln(&o)
-	return o.String()
-}
-
-func (vm *BaseConfig) NetworkString() string {
-	parts := []string{}
-	for _, net := range vm.Networks {
-		parts = append(parts, net.String())
-	}
-
-	return fmt.Sprintf("[%s]", strings.Join(parts, " "))
-}
-
-func (vm *BaseConfig) QosString(b, t, i string) string {
-	var val string
-	br, err := getBridge(b)
-	if err != nil {
-		return val
-	}
-
-	ops := br.GetQos(t)
-	if ops == nil {
-		return ""
-	}
-
-	val += fmt.Sprintf("%s: ", i)
-	for _, op := range ops {
-		if op.Type == bridge.Delay {
-			val += fmt.Sprintf("delay %s ", op.Value)
-		}
-		if op.Type == bridge.Loss {
-			val += fmt.Sprintf("loss %s ", op.Value)
-		}
-		if op.Type == bridge.Rate {
-			val += fmt.Sprintf("rate %s ", op.Value)
-		}
-	}
-	return strings.Trim(val, " ")
-}
-
-func (vm *BaseConfig) TagsString() string {
-	res, err := json.Marshal(vm.Tags)
-	if err != nil {
-		log.Error("unable to marshal vm.Tags: %v", err)
-		return ""
-	}
-
-	return string(res)
-}
-
-=======
->>>>>>> dc54f4c0
 func (vm *BaseVM) GetID() int {
 	return vm.ID
 }
@@ -461,14 +309,12 @@
 	return vm.instancePath
 }
 
-func (vm *BaseVM) GetCPUs() int {
-	v, _ := strconv.Atoi(vm.Vcpus)
-	return v
-}
-
-func (vm *BaseVM) GetMem() int {
-	v, _ := strconv.Atoi(vm.Memory)
-	return v
+func (vm *BaseVM) GetCPUs() uint64 {
+	return vm.VCPUs
+}
+
+func (vm *BaseVM) GetMem() uint64 {
+	return vm.Memory
 }
 
 func (vm *BaseVM) Kill() error {
@@ -629,11 +475,7 @@
 	vm.ActiveCC = active
 }
 
-<<<<<<< HEAD
-func (vm *BaseVM) IsCCActive() bool {
-=======
 func (vm *BaseVM) HasCC() bool {
->>>>>>> dc54f4c0
 	vm.lock.Lock()
 	defer vm.lock.Unlock()
 
