--- conflicted
+++ resolved
@@ -977,18 +977,6 @@
 
 	ccPath := filepath.Join(vm.effectivePath, "cc")
 
-<<<<<<< HEAD
-=======
-	if err == nil && vm.Backchannel {
-		// connect cc. Note that we have a local err here because we don't want
-		// to prevent the VM from continuing to launch, even if we can't
-		// connect to cc.
-		if err := ccNode.ListenUnix(ccPath); err != nil {
-			log.Warn("unable to connect to cc for vm %v: %v", vm.ID, err)
-		}
-	}
-
->>>>>>> dd50471f
 	if err != nil {
 		// Some error occurred.. clean up the process
 		cmd.Process.Kill()
@@ -1072,14 +1060,9 @@
 			vm.ptyTCPListener.Close()
 		}
 
-<<<<<<< HEAD
+		// cleanup cc domain socket
 		if vm.ccServer != nil {
 			vm.ccServer.CloseUnix(ccPath)
-=======
-		// cleanup cc domain socket
-		if vm.Backchannel {
-			ccNode.CloseUnix(ccPath)
->>>>>>> dd50471f
 		}
 
 		vm.unlinkNetns()
@@ -1110,6 +1093,12 @@
 }
 
 func (vm *ContainerVM) Connect(cc *ron.Server) error {
+	if !vm.Backchannel {
+		return nil
+	}
+
+	cc.RegisterVM(vm)
+
 	vm.lock.Lock()
 	defer vm.lock.Unlock()
 
