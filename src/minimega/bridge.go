--- conflicted
+++ resolved
@@ -32,38 +32,7 @@
 	host bool
 }
 
-var (
-	bridges *bridge.Bridges
-)
-
-// create the default bridge struct and create a goroutine to generate
-// tap names for this host.
-func init() {
-<<<<<<< HEAD
-	bridges = bridge.NewBridges(DefaultBridge, TapFmt)
-
-	go periodicReapTaps()
-=======
-	bridges = make(map[string]*Bridge)
-
-	tapNameChan = make(chan string)
-
-	go func() {
-		for tapCount := 0; ; tapCount++ {
-			tapName := fmt.Sprintf("mega_tap%v", tapCount)
-			fpath := filepath.Join("/sys/class/net", tapName)
-
-			if _, err := os.Stat(fpath); os.IsNotExist(err) {
-				tapNameChan <- tapName
-			} else if err != nil {
-				log.Fatal("unable to stat file -- %v %v", fpath, err)
-			}
-
-			log.Debug("tapCount: %v", tapCount)
-		}
-	}()
->>>>>>> b27a11c5
-}
+var bridges = bridge.NewBridges(DefaultBridge, TapFmt)
 
 // periodicReapTaps should be run as a goroutine to reap defunct taps.
 func periodicReapTaps() {
@@ -156,40 +125,29 @@
 	resp.Header = []string{"bridge", "tap", "vlan"}
 	resp.Tabular = [][]string{}
 
-<<<<<<< HEAD
 	// no namespace active => add an extra column
-	if namespace == "" {
+	ns := GetNamespace()
+	if ns == nil {
 		resp.Header = append(resp.Header, "namespace")
-=======
-	// find all the host taps first
-	for k, b := range bridges {
-		for name, tap := range b.Taps {
-			if tap.host && !b.defunctTaps[name] {
-				resp.Tabular = append(resp.Tabular, []string{
-					k, name, printVLAN(tap.lan),
-				})
-			}
-		}
->>>>>>> b27a11c5
 	}
 
 	// find all the host taps first
 	for _, tap := range bridges.HostTaps() {
 		// skip taps that don't belong to the active namespace
-		if namespace != "" && !namespaces[namespace].Taps[tap.Name] {
+		if ns != "" && !ns.HasTap(tap.Name) {
 			continue
 		}
 
 		row := []string{
-			tap.Bridge, tap.Name, allocatedVLANs.PrintVLAN(namespace, tap.VLAN),
+			tap.Bridge, tap.Name, printVLAN(tap.VLAN),
 		}
 
 		// no namespace active => find namespace tap belongs to so that we can
 		// populate that column
-		if namespace == "" {
+		if ns == nil {
 			v := ""
-			for _, ns := range namespaces {
-				if ns.Taps[tap.Name] {
+			for _, n := range ListNamespaces() {
+				if ns := GetOrCreateNamespace(n); ns.HasTap(tap.Name) {
 					v = ns.Name
 					break
 				}
@@ -205,6 +163,8 @@
 // hostTapDelete deletes a host tap by name or all host taps if Wildcard is
 // specified.
 func hostTapDelete(s string) error {
+	ns := GetNamespace()
+
 	delTap := func(t bridge.Tap) error {
 		br, err := getBridge(t.Bridge)
 		if err != nil {
@@ -216,8 +176,8 @@
 		}
 
 		// update the host taps for the namespace
-		if namespace != "" {
-			delete(namespaces[namespace].Taps, t.Name)
+		if ns != nil {
+			ns.RemoveTap(t.Name)
 		}
 
 		return nil
@@ -226,7 +186,7 @@
 	if s == Wildcard {
 		for _, tap := range bridges.HostTaps() {
 			// skip taps that don't belong to the active namespace
-			if namespace != "" && !namespaces[namespace].Taps[tap.Name] {
+			if ns != nil && !ns.HasTap(tap.Name) {
 				continue
 			}
 
