--- conflicted
+++ resolved
@@ -584,49 +584,6 @@
 			return cliVmConfigField(c, "uuid")
 		}),
 	},
-<<<<<<< HEAD
-=======
-	{ // vm config net
-		HelpShort: "specify the networks a VM is a member of",
-		HelpLong: `
-Specify the network(s) that the VM is a member of by VLAN. A corresponding VLAN
-will be created for each network. Optionally, you may specify the bridge the
-interface will be connected on. If the bridge name is omitted, minimega will
-use the default 'mega_bridge'. You can also optionally specify the mac address
-of the interface to connect to that network. If not specifed, the mac address
-will be randomly generated. Additionally, you can optionally specify a driver
-for qemu to use. By default, e1000 is used.
-
-Examples:
-
-To connect a VM to VLANs 1 and 5:
-
-	vm config net 1 5
-
-To connect a VM to VLANs 100, 101, and 102 with specific mac addresses:
-
-	vm config net 100,00:00:00:00:00:00 101,00:00:00:00:01:00 102,00:00:00:00:02:00
-
-To connect a VM to VLAN 1 on bridge0 and VLAN 2 on bridge1:
-
-	vm config net bridge0,1 bridge1,2
-
-To connect a VM to VLAN 100 on bridge0 with a specific mac:
-
-	vm config net bridge0,100,00:11:22:33:44:55
-
-To specify a specific driver, such as i82559c:
-
-	vm config net 100,i82559c
-
-Calling vm net with no parameters will list the current networks for this VM.`,
-		Patterns: []string{
-			"vm config net [netspec]...",
-		},
-		Call: wrapSimpleCLI(func(c *minicli.Command) *minicli.Response {
-			return cliVmConfigField(c, "net")
-		}),
-	},
 	{ // vm config serial
 		HelpShort: "specify the serial ports a VM will use",
 		HelpLong: `
@@ -676,7 +633,6 @@
 			return cliVmConfigField(c, "virtio-serial")
 		}),
 	},
->>>>>>> e9965e7c
 	{ // vm config snapshot
 		HelpShort: "enable or disable snapshot mode when using disk images",
 		HelpLong: `
